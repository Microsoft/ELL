--- conflicted
+++ resolved
@@ -60,7 +60,7 @@
 
 if "!UseVs14! and !UseVs15! and !Vs14Path!" == "0 and 0 and " (
     set UseVs15=1
-) 
+)
 
 if "!UseVs14! and !UseVs15! and !Vs14! and !Vs15!" == "0 and 0 and 1 and 1" (
     set /p id="Use VS 2017 ? "
@@ -93,11 +93,7 @@
 if "!DEBUG!"=="1" dir "%VCToolsInstallDir%\bin\Hostx86\x86\"
 cd build
 echo cmake -G "!CMakeGenerator!" "!STRICT!" "!NOPYTHON!" ..
-<<<<<<< HEAD
 cmake -G "!CMakeGenerator!" "!STRICT!" "!NOPYTHON!" "-DGIT_REPO=%TEST_MODEL_REPO"  ..
-=======
-cmake -G "!CMakeGenerator!" "!STRICT!" "!NOPYTHON!"  "-DGIT_REPO=https://github.com/Microsoft/ell-test-models" ..
->>>>>>> 4cfc0e92
 if ERRORLEVEL 1 goto :cmakerror
 goto :buildit
 
