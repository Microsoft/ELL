--- conflicted
+++ resolved
@@ -17,11 +17,7 @@
          src/Input.cpp
          src/Layer.cpp
          src/Map.cpp
-<<<<<<< HEAD
-         src/ConstructLayer.cpp
          src/Stack.cpp
-=======
->>>>>>> 488964ba
          src/Sum.cpp)
 
 set (INCLUDE include/Coordinate.h
@@ -30,11 +26,7 @@
              include/Input.h
              include/Layer.h
              include/Map.h
-<<<<<<< HEAD
-             include/ConstructLayer.h
              include/Stack.h
-=======
->>>>>>> 488964ba
              include/Sum.h)
 
 set (TCC tcc/Map.tcc
