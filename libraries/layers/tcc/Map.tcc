////////////////////////////////////////////////////////////////////////////////////////////////////
//
//  Project:  [projectName]
//  File:     Map.tcc (layers)
//  Authors:  Ofer Dekel
//
//  [copyright]
//
////////////////////////////////////////////////////////////////////////////////////////////////////

// types
#include "StlIndexValueIterator.h"

// stl
#include <vector>
#include <algorithm>
#include <utility>

namespace layers
{
    template<typename IndexValueIteratorType>
    void Map::LoadInputLayer(IndexValueIteratorType& inputIterator, std::vector<double>& layerOutputs) const
    {
        // set the input 
        types::CopyToArray(inputIterator, layerOutputs);
        
        // update the input layer to handle vectors of this size
        IncreaseInputLayerSize((uint64)layerOutputs.size());
    }

<<<<<<< HEAD
    template <typename IndexValueIteratorType, IsIndexValueIterator<IndexValueIteratorType> concept>
    Map::OutputIterator Map::Compute(IndexValueIteratorType inputIterator, const CoordinateList& outputCoordinatesIn) const
=======
    template<typename IndexValueIteratorType, typename concept>
    Map::OutputIterator Map::Compute(IndexValueIteratorType inputIterator) const
>>>>>>> f55153bc
    {
        AllocateLayerOutputs();
        LoadInputLayer(inputIterator, _layerOutputs[0]);

        // compute layers 1,2,... in order
        for (uint64 i = 1; i < _stack->NumLayers(); ++i)
        {
            _stack->GetLayer(i).Compute(_layerOutputs, _layerOutputs[i]);
        }

        auto outputCoordinates = GetOutputCoordinates();

        // copy the outputs to a vector
        auto outputSize = outputCoordinates.size();
        std::vector<double> outputs(outputSize);
        for(uint64 index = 0; index < outputSize; ++index)
        {
            auto coordinate = outputCoordinates[index];
            auto layerIndex = coordinate.GetLayerIndex();
            auto elementIndex = coordinate.GetElementIndex();
            outputs[index] = _layerOutputs[layerIndex][elementIndex];
        }        

        OutputIterator outputIterator(std::move(outputs));
        return outputIterator;
    }
}<|MERGE_RESOLUTION|>--- conflicted
+++ resolved
@@ -28,13 +28,8 @@
         IncreaseInputLayerSize((uint64)layerOutputs.size());
     }
 
-<<<<<<< HEAD
     template <typename IndexValueIteratorType, IsIndexValueIterator<IndexValueIteratorType> concept>
-    Map::OutputIterator Map::Compute(IndexValueIteratorType inputIterator, const CoordinateList& outputCoordinatesIn) const
-=======
-    template<typename IndexValueIteratorType, typename concept>
     Map::OutputIterator Map::Compute(IndexValueIteratorType inputIterator) const
->>>>>>> f55153bc
     {
         AllocateLayerOutputs();
         LoadInputLayer(inputIterator, _layerOutputs[0]);
