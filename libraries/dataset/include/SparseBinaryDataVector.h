////////////////////////////////////////////////////////////////////////////////////////////////////
//
//  Project:  Embedded Machine Learning Library (EMLL)
//  File:     SparseBinaryDataVector.h (dataset)
//  Authors:  Ofer Dekel
//
////////////////////////////////////////////////////////////////////////////////////////////////////

#pragma once

#include "IDataVector.h"

// utilities
#include "CompressedIntegerList.h"
#include "IntegerList.h"

// linear
#include "IndexValue.h"

// stl
#include <cstdint>
#include <type_traits>
#include <iostream>

namespace dataset
{
    /// <summary> Implements a sparse binary vector as an increasing list of the coordinates where the
    /// value is 1.0. </summary>
    ///
    /// <typeparam name="tegerListType"> Type of the teger list type. </typeparam>
    template<typename IntegerListType>
    class SparseBinaryDataVectorBase : public IDataVector
    {
    public:

        /// <summary> A read-only forward iterator for the sparse binary vector. </summary>
        class Iterator : public linear::IIndexValueIterator
        {
        public:

            /// <summary> Default copy ctor. </summary>
            ///
            /// <param name="parameter1"> The first parameter. </param>
            Iterator(const Iterator&) = default;

            /// <summary> Default move ctor. </summary>
            ///
            /// <param name="parameter1"> [in,out] The first parameter. </param>
            Iterator(Iterator&&) = default;

            /// <summary> Returns true if the iterator is currently pointing to a valid iterate. </summary>
            ///
            /// <returns> true if it succeeds, false if it fails. </returns>
            bool IsValid() const;

            /// <summary> Proceeds to the Next iterate. </summary>
            void Next();

            /// <summary> \returns The current value. </summary>
            ///
            /// <returns> An IndexValue. </returns>
            linear::IndexValue Get() const;

        private:

            /// <summary> define typename to improve readability. </summary>
            using IndexIteratorType = typename IntegerListType::Iterator;

            /// <summary> private ctor, can only be called from SparseBinaryDataVectorBase class. </summary>
            ///
            /// <param name="list_iterator"> The list iterator. </param>
            Iterator(const typename IntegerListType::Iterator& list_iterator);
            friend SparseBinaryDataVectorBase<IntegerListType>;

            // members
            IndexIteratorType _list_iterator;
        };

        /// <summary> Constructs an empty sparse binary vector. </summary>
        SparseBinaryDataVectorBase();

        /// <summary> Converting constructor. </summary>
        ///
        /// <typeparam name="dexValueIteratorType"> Type of the dex value iterator type. </typeparam>
        /// <typeparam name="IIndexValueIterator">  Type of the index value iterator. </typeparam>
        /// <typeparam name="dexValueIteratorType"> Type of the dex value iterator type. </typeparam>
        /// <param name="IndexValueIterator"> The index value iterator. </param>
        template<typename IndexValueIteratorType, typename concept = linear::IsIndexValueIterator<IndexValueIteratorType>>
        SparseBinaryDataVectorBase(IndexValueIteratorType indexValueIterator);

        /// <summary> Move constructor. </summary>
        ///
        /// <param name="other"> [in,out] The other. </param>
        SparseBinaryDataVectorBase(SparseBinaryDataVectorBase<IntegerListType>&& other) = default;

        /// <summary> Deleted copy constructor. </summary>
        ///
        /// <param name="other"> The other. </param>
        SparseBinaryDataVectorBase(const SparseBinaryDataVectorBase<IntegerListType>& other) = default;

        /// <summary> Get the type of the vector. </summary>
        ///
        /// <returns> The type. </returns>
        virtual type GetType() const override;

        /// <summary> Sets the element at the given index to 1.0. Calls to this function must have a
        /// monotonically increasing argument. The value argument must equal 1.0. </summary>
        ///
        /// <param name="index"> Zero-based index of the. </param>
        /// <param name="value"> The value. </param>
        virtual void AppendEntry(uint64_t index, double value = 1.0) override;

        /// <summary> Deletes all of the vector content and sets its Size to zero, but does not deallocate
        /// its memory. </summary>
        virtual void Reset() override;

        /// <summary> \returns The largest index of a non-zero entry plus one. </summary>
        ///
        /// <returns> An uint64_t. </returns>
        virtual uint64_t Size() const override;

        /// <summary> \returns The number of non-zeros. </summary>
        ///
        /// <returns> The total number of nonzeros. </returns>
        virtual uint64_t NumNonzeros() const override;

        /// <summary> Computes the vector squared 2-norm. </summary>
        ///
        /// <returns> A double. </returns>
        virtual double Norm2() const override;

        /// <summary> Performs (*p_other) += scalar * (*this), where other a dense vector. </summary>
        ///
        /// <param name="p_other"> [in,out] If non-null, the other. </param>
        /// <param name="scalar">  The scalar. </param>
        virtual void AddTo(double* p_other, double scalar = 1.0) const override;
        using IVector::AddTo;

        /// <summary> Computes the Dot product. </summary>
        ///
        /// <param name="p_other"> The other. </param>
        ///
        /// <returns> A double. </returns>
        virtual double Dot(const double* p_other) const override;
        using IVector::Dot;

        /// <summary> \Returns a Iterator that traverses the non-zero entries of the sparse vector. </summary>
        ///
        /// <returns> The iterator. </returns>
        Iterator GetIterator() const;

        /// <summary> Prints the datavector to an output stream. </summary>
        ///
        /// <param name="os"> [in,out] Stream to write data to. </param>
        virtual void Print(std::ostream& os) const override;

        /// <summary> Makes a deep copy of the datavector </summary>
        ///
        /// <returns> A deep copy of the datavector </summary>
        virtual std::unique_ptr<IDataVector> Clone() const override;
<<<<<<< HEAD

        /// <summary> Copies the contents of this DataVector into a double array of given size. </summary>
        ///
        /// <returns> The array. </returns>
        virtual std::vector<double> ToArray() const override;
=======
>>>>>>> d39c2b63

    private:
        IntegerListType _indices;
    };

    /// <summary> A sparse binary data vector. </summary>
    class  SparseBinaryDataVector : public SparseBinaryDataVectorBase<utilities::CompressedIntegerList>
    {
    public:
        using SparseBinaryDataVectorBase<utilities::CompressedIntegerList>::SparseBinaryDataVectorBase;
    };

    /// <summary> An uncompressed sparse binary data vector. </summary>
    class UncompressedSparseBinaryDataVector : public SparseBinaryDataVectorBase<utilities::IntegerList>
    {
    public:
        using SparseBinaryDataVectorBase<utilities::IntegerList>::SparseBinaryDataVectorBase;
    };
}

#include "../tcc/SparseBinaryDataVector.tcc"

<|MERGE_RESOLUTION|>--- conflicted
+++ resolved
@@ -158,14 +158,11 @@
         ///
         /// <returns> A deep copy of the datavector </summary>
         virtual std::unique_ptr<IDataVector> Clone() const override;
-<<<<<<< HEAD
 
         /// <summary> Copies the contents of this DataVector into a double array of given size. </summary>
         ///
         /// <returns> The array. </returns>
         virtual std::vector<double> ToArray() const override;
-=======
->>>>>>> d39c2b63
 
     private:
         IntegerListType _indices;
