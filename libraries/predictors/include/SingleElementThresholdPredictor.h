////////////////////////////////////////////////////////////////////////////////////////////////////
//
//  Project:  Embedded Machine Learning Library (EMLL)
//  File:     SingleElementThresholdPredictor.h (predictors)
//  Authors:  Ofer Dekel
//
////////////////////////////////////////////////////////////////////////////////////////////////////

#pragma once

<<<<<<< HEAD
#include "IPredictor.h"
=======
// utilities
#include "ISerializable.h"
>>>>>>> 4781478d

// stl
#include <iostream>

namespace predictors
{
    /// <summary> A split rule that compares a single feature to a threshold. </summary>
<<<<<<< HEAD
    class SingleElementThresholdPredictor : public IPredictor<bool>
=======
    class SingleElementThresholdPredictor : public utilities::ISerializable
>>>>>>> 4781478d
    {
    public:
        /// <summary> Constructs a single-element threshold rule. </summary>
        ///
        /// <param name="index"> Zero-based index of the element. </param>
        /// <param name="threshold"> The threshold. </param>
        SingleElementThresholdPredictor(size_t index = 0, double threshold = 0.0);

        /// <summary> Gets the name of this type (for serialization). </summary>
        ///
        /// <returns> The name of this type. </returns>
        static std::string GetTypeName() { return "SingleElementThresholdPredictor"; }

        /// <summary> Gets the name of this type (for serialization). </summary>
        ///
        /// <returns> The name of this type. </returns>
        std::string GetRuntimeTypeName() const override { return GetTypeName(); }

        /// <summary> Writes to a Serializer. </summary>
        ///
        /// <param name="serializer"> The serializer. </param>
        virtual void Serialize(utilities::Serializer& serializer) const override;

        /// <summary> Reads from a Deserializer. </summary>
        ///
        /// <param name="deserializer"> The deserializer. </param>
        /// <param name="context"> The serialization context. </param>
        virtual void Deserialize(utilities::Deserializer& serializer, utilities::SerializationContext& context) override;

        /// <summary> Gets the index of the element used to define the rule. </summary>
        ///
        /// <returns> The element index. </returns>
        size_t GetElementIndex() const { return _index; }

        /// <summary> Gets the threshold. </summary>
        ///
        /// <returns> The threshold value. </returns>
        double GetThreshold() const { return _threshold; }

        /// <summary> Evaluates the split rule. </summary>
        ///
        /// <typeparam name="RandomAccessVectorType"> The random access vector type used to represent the input. </typeparam>
        /// <param name="dataVector"> The input vector. </param>
        ///
        /// <returns> The result of the split rule. </returns>
        template<typename RandomAccessVectorType>
        bool Predict(const RandomAccessVectorType& inputVector) const;

        /// <summary> Returns the number of outputs (the max output value plus one). </summary>
        ///
        /// <returns> The number of outputs. </returns>
        size_t NumOutputs() const { return 2; }

        /// <summary> Prints the rule to an output stream on a separate line. </summary>
        ///
        /// <param name="os"> The output stream. </param>
        ///  <param name="tabs"> The number of tabs. </param>
        void PrintLine(std::ostream& os, size_t tabs=0) const;

    private:
        size_t _index;
        double _threshold;
    };
}

#include "../tcc/SingleElementThresholdPredictor.tcc"<|MERGE_RESOLUTION|>--- conflicted
+++ resolved
@@ -8,12 +8,10 @@
 
 #pragma once
 
-<<<<<<< HEAD
 #include "IPredictor.h"
-=======
+
 // utilities
 #include "ISerializable.h"
->>>>>>> 4781478d
 
 // stl
 #include <iostream>
@@ -21,11 +19,7 @@
 namespace predictors
 {
     /// <summary> A split rule that compares a single feature to a threshold. </summary>
-<<<<<<< HEAD
-    class SingleElementThresholdPredictor : public IPredictor<bool>
-=======
-    class SingleElementThresholdPredictor : public utilities::ISerializable
->>>>>>> 4781478d
+    class SingleElementThresholdPredictor : public IPredictor<bool>, public utilities::ISerializable
     {
     public:
         /// <summary> Constructs a single-element threshold rule. </summary>
