--- conflicted
+++ resolved
@@ -26,11 +26,7 @@
 namespace predictors
 {
     /// <summary> A linear binary predictor. </summary>
-<<<<<<< HEAD
-    class LinearPredictor : public utilities::IDescribable
-=======
-    class LinearPredictor : public IPredictor<double>, public utilities::ISerializable
->>>>>>> fa8ce002
+    class LinearPredictor : public IPredictor<double>, public utilities::IDescribable
     {
     public:
         /// <summary> Default Constructor. </summary>
