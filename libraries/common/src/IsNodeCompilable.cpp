--- conflicted
+++ resolved
@@ -17,15 +17,15 @@
 #include "BinaryOperationNode.h"
 #include "BinaryPredicateNode.h"
 #include "SumNode.h"
-#include "ElementSelectorNode.h"
 #include "UnaryOperationNode.h"
-#include "MultiplexorNode.h"
+#include "DemultiplexerNode.h"
+#include "MultiplexerNode.h"
+#include "ValueSelectorNode.h"
 
 namespace common
 {
     IsNodeCompilable::IsNodeCompilable()
     {
-<<<<<<< HEAD
         AddNodeType<model::InputNode<bool>>();
         AddNodeType<model::InputNode<double>>();
         AddNodeType<model::OutputNode<double>>();
@@ -36,37 +36,16 @@
         AddNodeType<nodes::BinaryOperationNode<double>>();
         AddNodeType<nodes::BinaryPredicateNode<int>>();
         AddNodeType<nodes::BinaryPredicateNode<double>>();
-        AddNodeType<nodes::ElementSelectorNode<double,bool>>();
+        AddNodeType<nodes::DemultiplexerNode<bool,bool>>();
+        AddNodeType<nodes::DemultiplexerNode<double,bool>>();
         AddNodeType<nodes::SumNode<double>>();
         AddNodeType<nodes::TypeCastNode<bool,int>>();
         AddNodeType<nodes::UnaryOperationNode<bool>>();
         AddNodeType<nodes::UnaryOperationNode<double>>();
-        AddNodeType<nodes::MultiplexorNode<bool,bool>>();
-        AddNodeType<nodes::MultiplexorNode<double,bool>>();
+        AddNodeType<nodes::MultiplexerNode<bool,bool>>();
+        AddNodeType<nodes::MultiplexerNode<double,bool>>();
         AddNodeType<model::ValueSelectorNode<bool>>();
         AddNodeType<model::ValueSelectorNode<double>>();
-=======
-        _nodeNames.insert("InputNode<bool>");
-        _nodeNames.insert("InputNode<double>");
-        _nodeNames.insert("OutputNode<double>");
-        _nodeNames.insert("ConstantNode<bool>");
-        _nodeNames.insert("ConstantNode<int32>");
-        _nodeNames.insert("ConstantNode<double>");
-        _nodeNames.insert("BinaryOperationNode<bool>");
-        _nodeNames.insert("BinaryOperationNode<double>");
-        _nodeNames.insert("BinaryPredicateNode<int32>");
-        _nodeNames.insert("BinaryPredicateNode<double>");
-        _nodeNames.insert("SumNode<double>");
-        _nodeNames.insert("MultiplexerNode<bool,bool>");
-        _nodeNames.insert("MultiplexerNode<double,bool>");
-        _nodeNames.insert("UnaryOperationNode<double>");
-        _nodeNames.insert("UnaryOperationNode<bool>");
-        _nodeNames.insert("TypeCastNode<bool,int32>");
-        _nodeNames.insert("DemultiplexerNode<bool,bool>");
-        _nodeNames.insert("DemultiplexerNode<double,bool>");
-        _nodeNames.insert("ValueSelectorNode<bool>");
-        _nodeNames.insert("ValueSelectorNode<double>");
->>>>>>> f595c0e8
     }
 
     bool IsNodeCompilable::operator()(const model::Node& node)
