////////////////////////////////////////////////////////////////////////////////////////////////////
//
//  Project:  Embedded Machine Learning Library (EMLL)
//  File:     IntegerList.cpp (utilities)
//  Authors:  Ofer Dekel
//
////////////////////////////////////////////////////////////////////////////////////////////////////

#include "IntegerList.h"

// utilities
#include "Exception.h"

// stl
#include <stdexcept>

namespace utilities
{
    IntegerList::Iterator::Iterator(const vector_iterator& begin, const vector_iterator& end) : _begin(begin), _end(end)
    {}

    void IntegerList::Reserve(uint64_t size)
    {
        _list.reserve(size);
    }

    uint64_t IntegerList::Max() const
    {
        if(_list.size()==0)
        {
<<<<<<< HEAD
            throw utilities::Exception(utilities::ExceptionErrorCodes::illegalState, "Can't get max of empty list");
=======
            throw utilities::LogicException(utilities::LogicExceptionErrors::illegalState, "Can't get max of empty list");
>>>>>>> a0b0f872
        }

        return _list[Size()-1];
    }

    void IntegerList::Append(uint64_t value)
    {
        _list.push_back(value);
    }

    IntegerList::Iterator IntegerList::GetIterator() const
    {
        return Iterator(_list.cbegin(), _list.cend());
    }
}<|MERGE_RESOLUTION|>--- conflicted
+++ resolved
@@ -28,11 +28,7 @@
     {
         if(_list.size()==0)
         {
-<<<<<<< HEAD
-            throw utilities::Exception(utilities::ExceptionErrorCodes::illegalState, "Can't get max of empty list");
-=======
             throw utilities::LogicException(utilities::LogicExceptionErrors::illegalState, "Can't get max of empty list");
->>>>>>> a0b0f872
         }
 
         return _list[Size()-1];
