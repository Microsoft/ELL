--- conflicted
+++ resolved
@@ -25,11 +25,7 @@
         // check that it opened
         if(!fs.is_open())
         {
-<<<<<<< HEAD
-            throw utilities::Exception(utilities::ExceptionErrorCodes::invalidArgument, "error openning file " + filepath);
-=======
             throw utilities::InputException(utilities::InputExceptionErrors::invalidArgument, "error openning file " + filepath);
->>>>>>> a0b0f872
         }
 
         return fs;
@@ -43,11 +39,7 @@
         // check that it opened
         if (!fs.is_open())
         {
-<<<<<<< HEAD
-            throw utilities::Exception(utilities::ExceptionErrorCodes::invalidArgument, "error openning file " + filepath);
-=======
             throw utilities::InputException(utilities::InputExceptionErrors::invalidArgument, "error openning file " + filepath);
->>>>>>> a0b0f872
         }
 
         return fs;
