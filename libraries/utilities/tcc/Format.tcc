////////////////////////////////////////////////////////////////////////////////////////////////////
//
//  Project:  Embedded Machine Learning Library (EMLL)
//  File:     Format.tcc (utilities)
//  Authors:  Ofer Dekel
//
////////////////////////////////////////////////////////////////////////////////////////////////////

#include "Parser.h"
#include "Exception.h"

// stl
#include <iostream>
#include <iomanip>
#include <sstream>
#include <cctype>
#include <stdexcept>
#include <type_traits>

namespace utilities
{
    Match::Match(const char* pStr) : _pStr(pStr)
    {}

    Match::Match(const std::string & str) : _pStr(str.c_str())
    {}

    Match::operator const char*()
    {
        return _pStr;
    }

    template<typename ArgType, typename ... ArgTypes>
    void PrintFormat(std::ostream& os, const char* format, const ArgType& arg, const ArgTypes& ...args)
    {
        if(*format == '\0')
        {
            return;
        }

        while(*format != substitutionSymbol && *format != '\0')
        {
            if(*format != whitespaceSymbol)
            {
                os << *format;
            }
            ++format;
        }

        if(*format == substitutionSymbol)
        {
            ++format;
            os << arg;
        }

        PrintFormat(os, format, args...);
    }

    template<typename ... ArgTypes>
    std::string PrintFormat(const char* format, const ArgTypes& ...args)
    {
        std::stringstream ss;
        PrintFormat(ss, format, args...);
        return ss.str();
    }

    template<typename ... ArgTypes>
    MatchResult MatchFormat(const char*& content, const char* format, Match match, ArgTypes& ...args)
    {
        auto matchResult = MatchToSubstitutionSymbol(content, format);

        if(matchResult != MatchResult::success)
        {
            return matchResult;
        }
        if(*format == '\0')
        {
            return MatchResult::success;
        }

        // *format = substitutionSymbol
        ++format;

        const char* cStr = match;
        matchResult = MatchToSubstitutionSymbol(content, cStr);
        if(matchResult != MatchResult::success)
        {
            return matchResult;
        }
        if(*cStr != '\0')
        {
            return MatchResult::unexpectedPercentSymbol;
        }

        return MatchFormat(content, format, args...);
    }

    template<typename ArgType, typename ... ArgTypes>
    MatchResult MatchFormat(const char*& content, const char* format, ArgType& arg, ArgTypes& ...args)
    {
        auto matchResult = MatchToSubstitutionSymbol(content, format);

        if(matchResult != MatchResult::success)
        {
            return matchResult;
        }
        if(*format == '\0')
        {
            return MatchResult::success;
        }

        // *format = substitutionSymbol
        ++format;

        auto parserResult = Parse<std::remove_reference_t<ArgType>>(content, arg);
        if(parserResult != ParseResult::success)
        {
            return MatchResult::parserError;
        }

        return MatchFormat(content, format, args...);
    }

    template<typename ... ArgTypes>
    void MatchFormatThrowsExceptions(const char*& content, const char* format, ArgTypes&& ...args)
    {
        auto result = MatchFormat(content, format, args...);

        if(result == MatchResult::success)
        {
            return;
        }

        std::string contentSnippet(content, 30);
        std::string formatSnippet(format,30);
        auto snippets = "\"" + contentSnippet + "\" and \"" + formatSnippet + "\"";

        switch(result)
        {
        case MatchResult::earlyEndOfContent:
<<<<<<< HEAD
            throw utilities::Exception(utilities::ExceptionErrorCodes::badStringFormat, "content ended before format near: \"" + formatSnippet + "\"");

        case MatchResult::mismatch:
            throw utilities::Exception(utilities::ExceptionErrorCodes::badStringFormat, "mismatch between content and format near: " + snippets);

        case MatchResult::parserError:
            throw utilities::Exception(utilities::ExceptionErrorCodes::badStringFormat, "parser error near: " + snippets);

        case MatchResult::missingArgument:
            throw utilities::Exception(utilities::ExceptionErrorCodes::badStringFormat, "missing argument near: " + snippets);

        case MatchResult::unexpectedPercentSymbol:
            throw utilities::Exception(utilities::ExceptionErrorCodes::badStringFormat, "unexpected symbol '" + std::to_string(substitutionSymbol) + "' in string argument near: " + snippets);
=======
            throw utilities::InputException(utilities::InputExceptionErrors::badStringFormat, "content ended before format near: \"" + formatSnippet + "\"");

        case MatchResult::mismatch:
            throw utilities::InputException(utilities::InputExceptionErrors::badStringFormat, "mismatch between content and format near: " + snippets);

        case MatchResult::parserError:
            throw utilities::InputException(utilities::InputExceptionErrors::badStringFormat, "parser error near: " + snippets);

        case MatchResult::missingArgument:
            throw utilities::InputException(utilities::InputExceptionErrors::badStringFormat, "missing argument near: " + snippets);

        case MatchResult::unexpectedPercentSymbol:
            throw utilities::InputException(utilities::InputExceptionErrors::badStringFormat, "unexpected symbol '" + std::to_string(substitutionSymbol) + "' in string argument near: " + snippets);
>>>>>>> a0b0f872

        case MatchResult::success:
            ; // nothing
        }
    }
}<|MERGE_RESOLUTION|>--- conflicted
+++ resolved
@@ -138,21 +138,6 @@
         switch(result)
         {
         case MatchResult::earlyEndOfContent:
-<<<<<<< HEAD
-            throw utilities::Exception(utilities::ExceptionErrorCodes::badStringFormat, "content ended before format near: \"" + formatSnippet + "\"");
-
-        case MatchResult::mismatch:
-            throw utilities::Exception(utilities::ExceptionErrorCodes::badStringFormat, "mismatch between content and format near: " + snippets);
-
-        case MatchResult::parserError:
-            throw utilities::Exception(utilities::ExceptionErrorCodes::badStringFormat, "parser error near: " + snippets);
-
-        case MatchResult::missingArgument:
-            throw utilities::Exception(utilities::ExceptionErrorCodes::badStringFormat, "missing argument near: " + snippets);
-
-        case MatchResult::unexpectedPercentSymbol:
-            throw utilities::Exception(utilities::ExceptionErrorCodes::badStringFormat, "unexpected symbol '" + std::to_string(substitutionSymbol) + "' in string argument near: " + snippets);
-=======
             throw utilities::InputException(utilities::InputExceptionErrors::badStringFormat, "content ended before format near: \"" + formatSnippet + "\"");
 
         case MatchResult::mismatch:
@@ -166,7 +151,6 @@
 
         case MatchResult::unexpectedPercentSymbol:
             throw utilities::InputException(utilities::InputExceptionErrors::badStringFormat, "unexpected symbol '" + std::to_string(substitutionSymbol) + "' in string argument near: " + snippets);
->>>>>>> a0b0f872
 
         case MatchResult::success:
             ; // nothing
