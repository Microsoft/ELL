--- conflicted
+++ resolved
@@ -158,8 +158,6 @@
     };
 
     template <typename ValueType>
-<<<<<<< HEAD
-=======
     void BinaryOperationNode<ValueType>::Copy(model::ModelTransformer& transformer) const
     {
         auto PortElements1 = transformer.TransformPortElements(_input1.GetPortElements());
@@ -169,7 +167,6 @@
     }
 
     template <typename ValueType>
->>>>>>> 28440608
     void BinaryOperationNode<ValueType>::Serialize(utilities::Serializer& serializer) const
     {
         Node::Serialize(serializer);
@@ -190,13 +187,4 @@
         serializer.Deserialize("input2", _input2, context);
         serializer.Deserialize("output", _output, context);
    }
-
-    template <typename ValueType>
-    void BinaryOperationNode<ValueType>::Copy(model::ModelTransformer& transformer) const
-    {
-        auto OutputPortElements1 = transformer.TransformOutputPortElements(_input1.GetOutputPortElements());
-        auto OutputPortElements2 = transformer.TransformOutputPortElements(_input2.GetOutputPortElements());
-        auto newNode = transformer.AddNode<BinaryOperationNode<ValueType>>(OutputPortElements1, OutputPortElements2, _operation);
-        transformer.MapOutputPort(output, newNode->output);
-    }
 }