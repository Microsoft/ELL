--- conflicted
+++ resolved
@@ -62,13 +62,8 @@
         /// <param name="context"> The serialization context. </param>
         virtual void Deserialize(utilities::Deserializer& serializer, utilities::SerializationContext& context) override;
 
-<<<<<<< HEAD
-        static constexpr const char* inputPortName = "input";
-        static constexpr const char* outputPortName = "output";
-=======
         /// <summary> Makes a copy of this node in the graph being constructed by the transformer </summary>
         virtual void Copy(model::ModelTransformer& transformer) const override;     
->>>>>>> 627f7594
 
     protected:
         virtual void Compute() const override;
