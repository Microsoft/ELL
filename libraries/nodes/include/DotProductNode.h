--- conflicted
+++ resolved
@@ -31,10 +31,6 @@
     class DotProductNode : public model::Node
     {
     public:
-<<<<<<< HEAD
-        /// <summary> Default Constructor </summary>
-        DotProductNode();
-=======
         /// @name Input and Output Ports
         /// @{
         static constexpr const char* input1PortName = "input1";
@@ -42,18 +38,14 @@
         static constexpr const char* outputPortName = "output";
         const model::OutputPort<ValueType>& output = _output;
         /// @}
->>>>>>> f2c857e9
+
+        /// <summary> Default Constructor </summary>
+        DotProductNode();
 
         /// <summary> Constructor </summary>
         /// <param name="input1"> One of the signals to take the dot product of </param>
         /// <param name="input2"> The other signal to take the dot product of </param>
         DotProductNode(const model::OutputPortElements<ValueType>& input1, const model::OutputPortElements<ValueType>& input2);
-        
-        /// <summary> Makes a copy of this node in the graph being constructed by the transformer </summary>
-        virtual void Copy(model::ModelTransformer& transformer) const override;
-
-        /// <summary> Refines this node in the graph being constructed by the transformer </summary>
-        virtual void Refine(model::ModelTransformer& transformer) const override;
 
         /// <summary> Gets the name of this type (for serialization). </summary>
         ///
@@ -65,7 +57,6 @@
         /// <returns> The name of this type. </returns>
         virtual std::string GetRuntimeTypeName() const override { return GetTypeName(); }
 
-<<<<<<< HEAD
         /// <summary> Writes to a Serializer. </summary>
         ///
         /// <param name="serializer"> The serializer. </param>
@@ -76,21 +67,13 @@
         /// <param name="deserializer"> The deserializer. </param>
         /// <param name="context"> The serialization context. </param>
         virtual void Deserialize(utilities::Deserializer& serializer, utilities::SerializationContext& context) override;
-=======
+
         /// <summary> Makes a copy of this node in the graph being constructed by the transformer </summary>
         virtual void Copy(model::ModelTransformer& transformer) const override;
->>>>>>> f2c857e9
+        
+        /// <summary> Refines this node in the graph being constructed by the transformer </summary>
+        virtual void Refine(model::ModelTransformer& transformer) const override;
 
-        /// <summary> Exposes the output port as a read-only property </summary>
-        const model::OutputPort<ValueType>& output = _output;
-
-<<<<<<< HEAD
-        static constexpr const char* input1PortName = "input1";
-        static constexpr const char* input2PortName = "input2";
-        static constexpr const char* outputPortName = "output";
-
-=======
->>>>>>> f2c857e9
     protected:
         virtual void Compute() const override;
 
