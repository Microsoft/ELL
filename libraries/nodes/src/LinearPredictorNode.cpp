////////////////////////////////////////////////////////////////////////////////////////////////////
//
//  Project:  Embedded Machine Learning Library (EMLL)
//  File:     LinearPredictorNode.cpp (nodes)
//  Authors:  Chuck Jacobs
//
////////////////////////////////////////////////////////////////////////////////////////////////////

#include "LinearPredictorNode.h"
#include "ConstantNode.h"
#include "DotProductNode.h"
#include "BinaryOperationNode.h"

// utilities
#include "Exception.h"

// dataset
#include "DenseDataVector.h"

// stl
#include <string>
#include <vector>
#include <cassert>

namespace nodes
{
<<<<<<< HEAD
    LinearPredictorNode::LinearPredictorNode(const model::OutputPortElements<double>& input, const predictors::LinearPredictor& predictor) : Node({ &_input }, { &_prediction, &_weightedElements }), _input(this, input, inputPortName), _prediction(this, outputPortName, 1), _weightedElements(this, weightedElementsPortName, input.Size()), _predictor(predictor)
=======
    LinearPredictorNode::LinearPredictorNode() : Node({ &_input }, { &_output, &_weightedElements }), _input(this, {}, inputPortName), _output(this, outputPortName, 1), _weightedElements(this, weightedElementsPortName, 0)
    {
    }

    LinearPredictorNode::LinearPredictorNode(const model::PortElements<double>& input, const predictors::LinearPredictor& predictor) : Node({ &_input }, { &_output, &_weightedElements }), _input(this, input, inputPortName), _output(this, outputPortName, 1), _weightedElements(this, weightedElementsPortName, input.Size()), _predictor(predictor)
>>>>>>> db1b26c1
    {
        assert(input.Size() == predictor.GetDimension());
    }

<<<<<<< HEAD
    void LinearPredictorNode::Copy(model::ModelTransformer& transformer) const
    {
        auto newOutputPortElements = transformer.TransformOutputPortElements(_input.GetOutputPortElements());
        auto newNode = transformer.AddNode<LinearPredictorNode>(newOutputPortElements, _predictor);
        transformer.MapOutputPort(prediction, newNode->prediction);
        transformer.MapOutputPort(weightedElements, newNode->weightedElements);
=======
    void LinearPredictorNode::Serialize(utilities::Serializer& serializer) const
    {
        Node::Serialize(serializer);
        serializer.Serialize("input", _input);
        serializer.Serialize("output", _output);
        serializer.Serialize("weightedElements", _weightedElements);
        serializer.Serialize("predictor", _predictor);
    }

    void LinearPredictorNode::Deserialize(utilities::Deserializer& serializer, utilities::SerializationContext& context)
    {
        Node::Deserialize(serializer, context);
        serializer.Deserialize("input", _input, context);
        serializer.Deserialize("output", _output, context);
        serializer.Deserialize("weightedElements", _weightedElements, context);
        serializer.Deserialize("predictor", _predictor, context);
    }

    void LinearPredictorNode::Copy(model::ModelTransformer& transformer) const
    {
        auto newPortElements = transformer.TransformPortElements(_input.GetPortElements());
        auto newNode = transformer.AddNode<LinearPredictorNode>(newPortElements, _predictor);
        transformer.MapNodeOutput(output, newNode->output);
        transformer.MapNodeOutput(weightedElements, newNode->weightedElements);
    }

    bool LinearPredictorNode::Refine(model::ModelTransformer& transformer) const
    {
        auto newPortElements = transformer.TransformPortElements(_input.GetPortElements());
    
        auto weightsNode = transformer.AddNode<ConstantNode<double>>(_predictor.GetWeights());
        auto dotProductNode = transformer.AddNode<DotProductNode<double>>(weightsNode->output, newPortElements);
        auto coordinatewiseMultiplyNode = transformer.AddNode<BinaryOperationNode<double>>(weightsNode->output, newPortElements, BinaryOperationNode<double>::OperationType::coordinatewiseMultiply);
        auto biasNode = transformer.AddNode<ConstantNode<double>>(_predictor.GetBias());
        auto addNode = transformer.AddNode<BinaryOperationNode<double>>(dotProductNode->output, biasNode->output, BinaryOperationNode<double>::OperationType::add);
        
        transformer.MapNodeOutput(output, addNode->output);
        transformer.MapNodeOutput(weightedElements, coordinatewiseMultiplyNode->output);
        return true;
>>>>>>> db1b26c1
    }

    void LinearPredictorNode::Compute() const
    {
<<<<<<< HEAD
        auto newOutputPortElements = transformer.TransformOutputPortElements(_input.GetOutputPortElements());
        auto newOutputs = BuildSubModel(_predictor, transformer.GetModel(), newOutputPortElements);
        transformer.MapOutputPort(prediction, newOutputs.prediction);
        transformer.MapOutputPort(weightedElements, newOutputs.weightedElements);
    }

    void LinearPredictorNode::Compute() const
    {
        // create an IDataVector
        dataset::DoubleDataVector dataVector; 
        for (size_t i = 0; i < _input.Size(); ++i)
        {
            dataVector.AppendEntry(i, _input[i]);
        }

        // predict
        _prediction.SetOutput({ _predictor.Predict(dataVector) });
        _weightedElements.SetOutput(_predictor.GetWeightedElements(dataVector));
    }

    LinearPredictorSubModelOutputs BuildSubModel(const predictors::LinearPredictor& predictor, model::Model& model, const model::OutputPortElements<double>& outputPortElements)
    {
        auto weightsNode = model.AddNode<ConstantNode<double>>(predictor.GetWeights());
        auto dotProductNode = model.AddNode<DotProductNode<double>>(weightsNode->output, outputPortElements);
        auto coordinatewiseMultiplyNode = model.AddNode<BinaryOperationNode<double>>(weightsNode->output, outputPortElements, BinaryOperationNode<double>::OperationType::coordinatewiseMultiply);
        auto biasNode = model.AddNode<ConstantNode<double>>(predictor.GetBias());
        auto addNode = model.AddNode<BinaryOperationNode<double>>(dotProductNode->output, biasNode->output, BinaryOperationNode<double>::OperationType::add);
        return { addNode->output, coordinatewiseMultiplyNode->output };
=======
        // create an IDataVector
        dataset::DoubleDataVector dataVector(_input.GetValue());

        // predict
        _output.SetOutput({ _predictor.Predict(dataVector) });
        _weightedElements.SetOutput(_predictor.GetWeightedElements(dataVector));
    }

    LinearPredictorNode* AddNodeToModelTransformer(const model::PortElements<double>& input, const predictors::LinearPredictor& predictor, model::ModelTransformer& transformer)
    {
        return transformer.AddNode<LinearPredictorNode>(input, predictor);
>>>>>>> db1b26c1
    }
}<|MERGE_RESOLUTION|>--- conflicted
+++ resolved
@@ -24,27 +24,15 @@
 
 namespace nodes
 {
-<<<<<<< HEAD
-    LinearPredictorNode::LinearPredictorNode(const model::OutputPortElements<double>& input, const predictors::LinearPredictor& predictor) : Node({ &_input }, { &_prediction, &_weightedElements }), _input(this, input, inputPortName), _prediction(this, outputPortName, 1), _weightedElements(this, weightedElementsPortName, input.Size()), _predictor(predictor)
-=======
     LinearPredictorNode::LinearPredictorNode() : Node({ &_input }, { &_output, &_weightedElements }), _input(this, {}, inputPortName), _output(this, outputPortName, 1), _weightedElements(this, weightedElementsPortName, 0)
     {
     }
 
     LinearPredictorNode::LinearPredictorNode(const model::PortElements<double>& input, const predictors::LinearPredictor& predictor) : Node({ &_input }, { &_output, &_weightedElements }), _input(this, input, inputPortName), _output(this, outputPortName, 1), _weightedElements(this, weightedElementsPortName, input.Size()), _predictor(predictor)
->>>>>>> db1b26c1
     {
         assert(input.Size() == predictor.GetDimension());
     }
 
-<<<<<<< HEAD
-    void LinearPredictorNode::Copy(model::ModelTransformer& transformer) const
-    {
-        auto newOutputPortElements = transformer.TransformOutputPortElements(_input.GetOutputPortElements());
-        auto newNode = transformer.AddNode<LinearPredictorNode>(newOutputPortElements, _predictor);
-        transformer.MapOutputPort(prediction, newNode->prediction);
-        transformer.MapOutputPort(weightedElements, newNode->weightedElements);
-=======
     void LinearPredictorNode::Serialize(utilities::Serializer& serializer) const
     {
         Node::Serialize(serializer);
@@ -84,41 +72,10 @@
         transformer.MapNodeOutput(output, addNode->output);
         transformer.MapNodeOutput(weightedElements, coordinatewiseMultiplyNode->output);
         return true;
->>>>>>> db1b26c1
     }
 
     void LinearPredictorNode::Compute() const
     {
-<<<<<<< HEAD
-        auto newOutputPortElements = transformer.TransformOutputPortElements(_input.GetOutputPortElements());
-        auto newOutputs = BuildSubModel(_predictor, transformer.GetModel(), newOutputPortElements);
-        transformer.MapOutputPort(prediction, newOutputs.prediction);
-        transformer.MapOutputPort(weightedElements, newOutputs.weightedElements);
-    }
-
-    void LinearPredictorNode::Compute() const
-    {
-        // create an IDataVector
-        dataset::DoubleDataVector dataVector; 
-        for (size_t i = 0; i < _input.Size(); ++i)
-        {
-            dataVector.AppendEntry(i, _input[i]);
-        }
-
-        // predict
-        _prediction.SetOutput({ _predictor.Predict(dataVector) });
-        _weightedElements.SetOutput(_predictor.GetWeightedElements(dataVector));
-    }
-
-    LinearPredictorSubModelOutputs BuildSubModel(const predictors::LinearPredictor& predictor, model::Model& model, const model::OutputPortElements<double>& outputPortElements)
-    {
-        auto weightsNode = model.AddNode<ConstantNode<double>>(predictor.GetWeights());
-        auto dotProductNode = model.AddNode<DotProductNode<double>>(weightsNode->output, outputPortElements);
-        auto coordinatewiseMultiplyNode = model.AddNode<BinaryOperationNode<double>>(weightsNode->output, outputPortElements, BinaryOperationNode<double>::OperationType::coordinatewiseMultiply);
-        auto biasNode = model.AddNode<ConstantNode<double>>(predictor.GetBias());
-        auto addNode = model.AddNode<BinaryOperationNode<double>>(dotProductNode->output, biasNode->output, BinaryOperationNode<double>::OperationType::add);
-        return { addNode->output, coordinatewiseMultiplyNode->output };
-=======
         // create an IDataVector
         dataset::DoubleDataVector dataVector(_input.GetValue());
 
@@ -130,6 +87,5 @@
     LinearPredictorNode* AddNodeToModelTransformer(const model::PortElements<double>& input, const predictors::LinearPredictor& predictor, model::ModelTransformer& transformer)
     {
         return transformer.AddNode<LinearPredictorNode>(input, predictor);
->>>>>>> db1b26c1
     }
 }