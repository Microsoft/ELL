////////////////////////////////////////////////////////////////////////////////////////////////////
//
//  Project:  Embedded Machine Learning Library (EMLL)
//  File:     ValueSelectorNode.h (model)
//  Authors:  Chuck Jacobs
//
////////////////////////////////////////////////////////////////////////////////////////////////////

#pragma once

#include "Node.h"
#include "InputPort.h"
#include "OutputPort.h"

// utilities
#include "TypeName.h"

// stl
#include <vector>
#include <memory>
#include <exception>

/// <summary> model namespace </summary>
namespace model
{
    /// <summary> An example node that selects from one of two input values depending on a third input </summary>
    template <typename ValueType>
    class ValueSelectorNode : public Node
    {
    public:
        /// <summary> Constructor </summary>
        ///
        /// <param name="condition"> An input that returns a single boolean value that selects which input to use as output </param>
        /// <param name="input1"> The input to return if the condition is `true` </param>
        /// <param name="input2"> The input to return if the condition is `false` </param>
        ValueSelectorNode(const OutputPortElements<bool>& condition, const OutputPortElements<ValueType>& input1, const OutputPortElements<ValueType>& input2);

        /// <summary> Gets the name of this type (for serialization). </summary>
        ///
        /// <returns> The name of this type. </returns>
        static std::string GetTypeName() { return utilities::GetCompositeTypeName<ValueType>("ValueSelectorNode"); }

        /// <summary> Gets the name of this type (for serialization). </summary>
        ///
        /// <returns> The name of this type. </returns>
        virtual std::string GetRuntimeTypeName() const override { return GetTypeName(); }

        /// <summary> Exposes the output port as a read-only property </summary>
        const OutputPort<ValueType>& output = _output;

        /// <summary> Makes a copy of this node in the graph being constructed by the transformer </summary>
        virtual void Copy(ModelTransformer& transformer) const override;

        /// <summary> Refines this node in the graph being constructed by the transformer </summary>
        virtual void Refine(ModelTransformer& transformer) const override;

        static constexpr char* conditionPortName = "condition";
        static constexpr char* input1PortName = "input1";
        static constexpr char* input2PortName = "input2";
        static constexpr char* outputPortName = "output";

    protected:
        virtual void Compute() const override;

    private:
        // Inputs
        InputPort<bool> _condition;
        InputPort<ValueType> _input1;
        InputPort<ValueType> _input2;

        // Output
        OutputPort<ValueType> _output;
    };

    //
    // Crud to throw away
    //

    /// <summary> An example node that selects from one of two input values depending on a third input </summary>
    template <typename ValueType>
    class SelectIfLessNode : public Node
    {
    public:
<<<<<<< HEAD
        SelectIfLessNode(const OutputPortElementList<ValueType>& input1, const OutputPortElementList<ValueType>& input2, const OutputPortElementList<ValueType>& value1, const OutputPortElementList<ValueType>& value2);
=======
        SelectIfLessNode(const OutputPortElements<ValueType>& input1, const OutputPortElements<ValueType>& input2, const OutputPortElements<ValueType>& value1, const OutputPortElements<ValueType>& value2);
>>>>>>> cf2f7c0b
        static std::string GetTypeName() { return utilities::GetCompositeTypeName<ValueType>("SelectIfLessNode"); }
        virtual std::string GetRuntimeTypeName() const override { return GetTypeName(); }

        const OutputPort<ValueType>& output = _output;

        /// <summary> Makes a copy of this node in the graph being constructed by the transformer </summary>
        virtual void Copy(ModelTransformer& transformer) const override;

        /// <summary> Refines this node in the graph being constructed by the transformer </summary>
        virtual void Refine(ModelTransformer& transformer) const override;

        static constexpr char* input1PortName = "input1";
        static constexpr char* input2PortName = "input2";
        static constexpr char* value1PortName = "value1";
        static constexpr char* value2PortName = "value2";
        static constexpr char* outputPortName = "output";

    protected:
        virtual void Compute() const override;

    private:
        // Inputs
        InputPort<ValueType> _input1;
        InputPort<ValueType> _input2;
        InputPort<ValueType> _value1;
        InputPort<ValueType> _value2;

        // Output
        OutputPort<ValueType> _output;
    };

    /// <summary> An example node that selects from one of two input values depending on a third input </summary>
    template <typename ValueType>
    class IfLessNode : public Node
    {
    public:
<<<<<<< HEAD
        IfLessNode(const OutputPortElementList<ValueType>& value, const OutputPortElementList<ValueType>& threshold);
=======
        IfLessNode(const OutputPortElements<ValueType>& value, const OutputPortElements<ValueType>& threshold);
>>>>>>> cf2f7c0b
        static std::string GetTypeName() { return utilities::GetCompositeTypeName<ValueType>("IfLessNode"); }
        virtual std::string GetRuntimeTypeName() const override { return GetTypeName(); }

        const OutputPort<bool>& output = _output;

        /// <summary> Makes a copy of this node in the graph being constructed by the transformer </summary>
        virtual void Copy(ModelTransformer& transformer) const override;

        /// <summary> Refines this node in the graph being constructed by the transformer </summary>
        virtual void Refine(ModelTransformer& transformer) const override;

        static constexpr char* valuePortName = "value";
        static constexpr char* thresholdPortName = "threshold";
        static constexpr char* outputPortName = "output";

    protected:
        virtual void Compute() const override;

    private:
        // Inputs
        InputPort<ValueType> _value;
        InputPort<ValueType> _threshold;

        // Output
        OutputPort<bool> _output;
    };
}

#include "../tcc/ValueSelectorNode.tcc"<|MERGE_RESOLUTION|>--- conflicted
+++ resolved
@@ -81,11 +81,7 @@
     class SelectIfLessNode : public Node
     {
     public:
-<<<<<<< HEAD
-        SelectIfLessNode(const OutputPortElementList<ValueType>& input1, const OutputPortElementList<ValueType>& input2, const OutputPortElementList<ValueType>& value1, const OutputPortElementList<ValueType>& value2);
-=======
         SelectIfLessNode(const OutputPortElements<ValueType>& input1, const OutputPortElements<ValueType>& input2, const OutputPortElements<ValueType>& value1, const OutputPortElements<ValueType>& value2);
->>>>>>> cf2f7c0b
         static std::string GetTypeName() { return utilities::GetCompositeTypeName<ValueType>("SelectIfLessNode"); }
         virtual std::string GetRuntimeTypeName() const override { return GetTypeName(); }
 
@@ -122,11 +118,7 @@
     class IfLessNode : public Node
     {
     public:
-<<<<<<< HEAD
-        IfLessNode(const OutputPortElementList<ValueType>& value, const OutputPortElementList<ValueType>& threshold);
-=======
         IfLessNode(const OutputPortElements<ValueType>& value, const OutputPortElements<ValueType>& threshold);
->>>>>>> cf2f7c0b
         static std::string GetTypeName() { return utilities::GetCompositeTypeName<ValueType>("IfLessNode"); }
         virtual std::string GetRuntimeTypeName() const override { return GetTypeName(); }
 
