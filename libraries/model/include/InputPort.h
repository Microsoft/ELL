////////////////////////////////////////////////////////////////////////////////////////////////////
//
//  Project:  Embedded Machine Learning Library (EMLL)
//  File:     InputPort.h (model)
//  Authors:  Chuck Jacobs
//
////////////////////////////////////////////////////////////////////////////////////////////////////

#pragma once

#include "Port.h"
#include "OutputPort.h"
#include "OutputPortElements.h"

// utilities
#include "Exception.h"

// stl
#include <vector>
#include <cassert>

/// <summary> model namespace </summary>
namespace model
{
    class Node;

    /// <summary> Class representing an input to a node </summary>
    class InputPortBase : public Port
    {
    public:
        /// <summary> Constructor </summary>
        ///
        /// <param name="owningNode"> The node that contains this port </param>
        /// <param name="inputRef"> The input group to fetch input values from </param>
        /// <param name="name"> The name of this port </param>
        /// <param name="dimension"> The dimension of the port </param>
        template <typename ValueType>
        InputPortBase(const class Node* owningNode, const OutputPortElements<ValueType>& inputs, std::string name, size_t dimension);

<<<<<<< HEAD
        /// <summary> Returns the list nodes this input port gets values from </summary>
=======
        /// <summary> Returns an OutputPortElement containing the referenced location to get the value for a specific input element from </summary>
        ///
        /// <param name="index"> The index of the element </param>
        /// <returns> The OutputPortElement containing the referenced location to get the value from </returns>
        const OutputPortElement& GetOutputPortElement(size_t index) const { return _individualElements[index]; }

        /// <summary> Returns the list of nodes this input port gets values from </summary>
>>>>>>> 627f7594
        ///
        /// <returns> The list nodes this input port gets values from </returns>
        const std::vector<const Node*>& GetParentNodes() const { return _parentNodes; }

        /// <summary> Returns the list of port ranges this input port gets values from </summary>
        ///
        /// <returns> The list nodes this input port gets values from </returns>
        const OutputPortElementsUntyped& GetInputRanges() const { return _inputRanges; }

        /// <summary> The dimensionality of the output </summary>
        ///
        /// <returns> The dimensionality of the output </returns>
        size_t Size() const { return _inputRanges.Size(); }

        /// <summary> Returns the (already-computed) output value corresponding to this input </summary>
        ///
        /// <returns> The (already-computed) output value corresponding to this input </returns>
        template <typename ValueType>
        std::vector<ValueType> GetTypedValue() const;

        /// <summary> Returns an element from the (already-computed) output value corresponding to this input </summary>
        ///
        /// <param name="index"> The index of the element to return </param>
        /// <returns> The output value at the corresponding index </returns>
        template <typename ValueType>
        ValueType GetTypedValue(size_t index) const;

        /// <summary> Gets the name of this type (for serialization). </summary>
        ///
        /// <returns> The name of this type. </returns>
        static std::string GetTypeName() { return "InputPortBase"; }

        /// <summary> Gets the name of this type (for serialization). </summary>
        ///
        /// <returns> The name of this type. </returns>
        virtual std::string GetRuntimeTypeName() const override { return GetTypeName(); }

    protected:
        /// Subclasses _must_ call this method in their constructor
        void ComputeParentsAndElements();

    private:
        const OutputPortElementsUntyped& _inputRanges; // Just a reference to the typed elements in concrete subclass

        std::vector<OutputPortRange> _individualElements; // individual elements
        std::vector<const Node*> _parentNodes;
    };

    template <typename ValueType>
    class InputPort : public InputPortBase
    {
    public:
        /// <summary> Creates an input port </summary>
        ///
        /// <param name="owningNode"> The node this port belongs to </param>
        /// <param name="input"> A reference to the output port(s) this input port is consuming from </param>
        InputPort(const class Node* owningNode, const OutputPortElements<ValueType>& input, std::string name);

        /// <summary> Returns the (already-computed) output value corresponding to this input </summary>
        ///
        /// <returns> The (already-computed) output value corresponding to this input </returns>
        std::vector<ValueType> GetValue() const { return GetTypedValue<ValueType>(); }

        /// <summary> Returns an element from the (already-computed) output value corresponding to this input </summary>
        ///
        /// <param name="index"> The index of the element to return </param>
        /// <returns> The output value at the corresponding index </returns>
        ValueType GetValue(size_t index) const;

        /// <summary> Returns the OutputPortElements containing the referenced locations this port gets its values from </summary>
        ///
        /// <returns> The OutputPortElements containing the referenced locations to get values from </returns>
        OutputPortElements<ValueType> GetOutputPortElements() const;

        /// <summary> Returns an element from the (already-computed) output value corresponding to this input </summary>
        ///
        /// <param name="index"> The index of the element to return </param>
        /// <returns> The output value at the corresponding index </returns>
        ValueType operator[](size_t index) const;

        /// <summary> Gets the name of this type (for serialization). </summary>
        ///
        /// <returns> The name of this type. </returns>
        static std::string GetTypeName() { return utilities::GetCompositeTypeName<ValueType>("InputPort"); }

        /// <summary> Gets the name of this type (for serialization). </summary>
        ///
        /// <returns> The name of this type. </returns>
        virtual std::string GetRuntimeTypeName() const override { return GetTypeName(); }

        /// <summary> Writes to a Serializer. </summary>
        ///
        /// <param name="serializer"> The serializer. </param>
        virtual void Serialize(utilities::Serializer& serializer) const override;

        /// <summary> Reads from a Deserializer. </summary>
        ///
        /// <param name="deserializer"> The deserializer. </param>
        /// <param name="context"> The serialization context. </param>
        virtual void Deserialize(utilities::Deserializer& serializer, utilities::SerializationContext& context) override;

    private:
        OutputPortElements<ValueType> _input;
    };
}

#include "../tcc/InputPort.tcc"<|MERGE_RESOLUTION|>--- conflicted
+++ resolved
@@ -37,17 +37,7 @@
         template <typename ValueType>
         InputPortBase(const class Node* owningNode, const OutputPortElements<ValueType>& inputs, std::string name, size_t dimension);
 
-<<<<<<< HEAD
-        /// <summary> Returns the list nodes this input port gets values from </summary>
-=======
-        /// <summary> Returns an OutputPortElement containing the referenced location to get the value for a specific input element from </summary>
-        ///
-        /// <param name="index"> The index of the element </param>
-        /// <returns> The OutputPortElement containing the referenced location to get the value from </returns>
-        const OutputPortElement& GetOutputPortElement(size_t index) const { return _individualElements[index]; }
-
         /// <summary> Returns the list of nodes this input port gets values from </summary>
->>>>>>> 627f7594
         ///
         /// <returns> The list nodes this input port gets values from </returns>
         const std::vector<const Node*>& GetParentNodes() const { return _parentNodes; }
