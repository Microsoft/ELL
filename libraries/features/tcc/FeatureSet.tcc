////////////////////////////////////////////////////////////////////////////////////////////////////
//
//  Project:  Embedded Machine Learning Library (EMLL)
//  File:     FeatureSet.tcc (features)
//  Authors:  Chuck Jacobs
//
////////////////////////////////////////////////////////////////////////////////////////////////////

// utilities
#include "Exception.h"

// stl
#include <unordered_set>
#include <stdexcept>
#include <memory>

namespace
{
    template <typename ContainerType>
    class ReverseRange
    {
    public:
        ReverseRange(ContainerType& container) : _begin(container.rbegin()), _end(container.rend()) {}
        typename ContainerType::reverse_iterator begin() const { return _begin; }
        typename ContainerType::reverse_iterator end() const { return _end; }
    
    private:
        typename ContainerType::reverse_iterator _begin;
        typename ContainerType::reverse_iterator _end;    
    };
    
    template <typename ContainerType>
    ReverseRange<ContainerType> Reverse(ContainerType& container)
    {
        return ReverseRange<ContainerType>(container);
    }
}

namespace features
{   
    template <typename FeatureType, typename... Args>
    FeatureType* FeatureSet::CreateFeature(Args... args)
    {
        _features.emplace_back(std::make_unique<FeatureType>(args...));
        auto feature = _features.back().get();
        
        if(_featureMap.size() == 0)
        {
            if(std::is_same<FeatureType, InputFeature>::value)
            {
                _inputFeature = dynamic_cast<InputFeature*>(feature);
            }
            else
            {
<<<<<<< HEAD
                throw utilities::Exception(utilities::ExceptionErrorCodes::illegalState, "First feature must be input feature");
=======
                throw utilities::LogicException(utilities::LogicExceptionErrors::illegalState, "First feature must be input feature");
>>>>>>> a0b0f872
            }
        }
                
        // add to map
        _featureMap[feature->Id()] = feature;
        return static_cast<FeatureType*>(feature);
    }
    
    template <typename Visitor>
    void FeatureSet::Visit(Visitor& visitor) const
    {
        if(_outputFeature == nullptr)
        {
            return;
        }
        
        std::unordered_set<Feature*> visitedFeatures;
        std::vector<Feature*> stack;

        // start with output feature in stack
        // TODO: when we have multiple output features, put them all in the stack
        stack.push_back(_outputFeature);
        while (stack.size() > 0)
        {
            Feature* f = stack.back();

            // check if we've already visited this node
            if (visitedFeatures.find(f) != visitedFeatures.end()) 
            {
                stack.pop_back();
                continue;
            }

            // we can visit this node only if all its input features have been visited already
            bool canVisit = true; 
            for (auto input : f->_inputFeatures)
            {
                canVisit = canVisit && visitedFeatures.find(input) != visitedFeatures.end();
            }

            if (canVisit)
            {
                stack.pop_back();
                visitedFeatures.insert(f);
                
                // explicitly skip output feature (until we visit it manually at the end)                
                if(f != _outputFeature)
                {
                    visitor(*f);                    
                }
                
                // now add children (Note: this part is the only difference between Visit and VisitActiveGraph)
                for(const auto& child: Reverse(f->_dependents)) // Visiting the children in reverse order more closely retains the order the features were originally created
                {
                    // note: this is kind of inefficient --- we're going to push multiple copies of child on the stack. But we'll check if we've visited it already when we pop it off. 
                    // TODO: optimize this if it's a problem
                    stack.push_back(child);
                }
            }
            else // visit f's parents
            {
                for (auto input : Reverse(f->_inputFeatures))
                {
                    stack.push_back(input);
                }
            }
        }
        visitor(*_outputFeature);
    }
    
    template <typename Visitor>
    void FeatureSet::VisitActiveGraph(Visitor& visitor) const
    {
        if(_outputFeature == nullptr)
        {
            return;
        }
        
        std::unordered_set<Feature*> visitedFeatures;
        std::vector<Feature*> stack;

        // start with output feature in stack
        // TODO: when we have multiple output features, put them all in the stack (and put this code in FeatureSet)
        stack.push_back(_outputFeature);
        while (stack.size() > 0)
        {
            Feature* f = stack.back();

            // check if we've already visited this node
            if (visitedFeatures.find(f) != visitedFeatures.end())
            {
                stack.pop_back();
                continue;
            }

            // we can visit this node only if all its input features have been visited already
            bool canVisit = true;
            for (auto input : f->_inputFeatures)
            {
                canVisit = canVisit && visitedFeatures.find(input) != visitedFeatures.end();
            }

            if (canVisit)
            {
                stack.pop_back();
                visitedFeatures.insert(f);
                
                visitor(*f);
            }
            else // visit f's input features
            {
                for (auto input : f->_inputFeatures) // TODO: visit these in reverse order?
                {
                    stack.push_back(input);
                }
            }
        }
    }
}<|MERGE_RESOLUTION|>--- conflicted
+++ resolved
@@ -52,11 +52,7 @@
             }
             else
             {
-<<<<<<< HEAD
-                throw utilities::Exception(utilities::ExceptionErrorCodes::illegalState, "First feature must be input feature");
-=======
                 throw utilities::LogicException(utilities::LogicExceptionErrors::illegalState, "First feature must be input feature");
->>>>>>> a0b0f872
             }
         }
                 
