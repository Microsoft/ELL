////////////////////////////////////////////////////////////////////////////////////////////////////
//
//  Project:  Embedded Machine Learning Library (EMLL)
//  File:     PrintArguments.cpp (print)
//  Authors:  Ofer Dekel
//
////////////////////////////////////////////////////////////////////////////////////////////////////

#include "PrintArguments.h"

// utilities
#include "Files.h"

void ParsedPrintArguments::AddArgs(utilities::CommandLineParser & parser)
{
<<<<<<< HEAD
    parser.AddOption(outputSvgFilename, "outputSvgFilename", "osvg", "Path to the output Svg file", "");

    parser.AddOption(valueElementLayout.width, "valueElementWidth", "vew", "Width of each element in a layer that shows values", 55);
    parser.AddOption(valueElementLayout.height, "valueElementHeight", "veh", "Height of each element in a layer that shows values", 40);
    parser.AddOption(valueElementLayout.leftPadding, "valueElementLeftPadding", "velp", "Horizontal distance between the left edge of a layer that shows values and its first element", 70);
    parser.AddOption(valueElementLayout.rightPadding, "valueElementRightPadding", "verp", "Horizontal distance between the right edge of a layer that shows values and its last element", 10);
    parser.AddOption(valueElementLayout.verticalPadding, "valueElementVerticalPadding", "vevp", "Vertical distance between the top/bottom edges of a layer that shows values and the top/bottom edges of its elements", 14);
    parser.AddOption(valueElementLayout.horizontalSpacing, "valueElementHorizontalSpacing", "vehs", "Horizontal distance between consecutive elements in a layer that shows values", 5);
    parser.AddOption(valueElementLayout.dotsWidth, "valueElementDotsWidth", "vedw", "Minimum width of the gap used to show the three dots, which show up when some of the elements are hidden", 45);

    parser.AddOption(valueElementStyle.cornerRadius, "valueElementCornerRadius", "vecr", "Radius of rounded corners of elements in a layer that shows values", 5);
    parser.AddOption(valueElementStyle.connectorRadius, "valueElementConnectorRadius", "vekr", "Radius of connectors on top and bottom of elements in a layer that shows values", 5);
    parser.AddOption(valueElementStyle.maxChars, "valueElementMaxChars", "vemc", "Number of characters used to print the value in each element", 6);

    parser.AddOption(emptyElementLayout.width, "emptyElementWidth", "eew", "Width of each element in a layer that doesn't show values", 40);
    parser.AddOption(emptyElementLayout.height, "emptyElementHeight", "eeh", "Height of each element in a layer that doesn't show values", 28);
    parser.AddOption(emptyElementLayout.leftPadding, "emptyElementLeftPadding", "eelp", "Horizontal distance between the left edge of a layer that doesn't show values and its first element", 70);
    parser.AddOption(emptyElementLayout.rightPadding, "emptyElementRightPadding", "eerp", "Horizontal distance between the right edge of a layer that doesn't show values and its last element", 10);
    parser.AddOption(emptyElementLayout.verticalPadding, "emptyElementVerticalPadding", "eevp", "Vertical distance between the top/bottom edges of a layer that doesn't show values and the top/bottom edges of its elements", 18);
    parser.AddOption(emptyElementLayout.horizontalSpacing, "emptyElementHorizontalSpacing", "eehs", "Horizontal distance between consecutive elements in a layer that doesn't show values", 5);
    parser.AddOption(emptyElementLayout.dotsWidth, "emptyElementDotsWidth", "eedw", "Minimum width of the gap used to show the three dots, which show up when some of the elements are hidden", 45);

    parser.AddOption(emptyElementStyle.cornerRadius, "emptyElementCornerRadius", "eecr", "Radius of rounded corners of elements in a layer that doesn't show values", 5);
    parser.AddOption(emptyElementStyle.connectorRadius, "emptyElementConnectorRadius", "eekr", "Radius of connectors on top and bottom of elements in a layer that doesn't show values", 5);

    parser.AddOption(modelLayout.horizontalMargin, "layerHorizontalMargin", "lhm", "Horizontal distance to the left edge of each layer", 20);
    parser.AddOption(modelLayout.verticalMargin, "layerVerticalMargin", "lvm", "Vertical distnace to the top edge of the first layer", 10);
    parser.AddOption(modelLayout.verticalSpacing, "layerVerticalSpacing", "lvs", "The amount of vertical space between layers", 30);

    parser.AddOption(layerStyle.maxWidth, "layerMaxWidth", "lmw", "The maximum width of any layer", 700);
    parser.AddOption(layerStyle.cornerRadius, "layerCornerRadius", "lcr", "Radius of layer rounded corners", 10);
=======
    parser.AddOption(outputFilename, "outputFilename", "of", "Path to the output file", "");
}
>>>>>>> db1b26c1

utilities::CommandLineParseResult ParsedPrintArguments::PostProcess(const utilities::CommandLineParser & parser)
{
    if(outputFilename == "null")
    {
        outputStream = utilities::OutputStreamImpostor(utilities::OutputStreamImpostor::StreamType::null);
    }
    else if(outputFilename == "")
    {
        outputStream = utilities::OutputStreamImpostor(utilities::OutputStreamImpostor::StreamType::cout);
    }
    else // treat argument as filename
    {
        outputStream = utilities::OutputStreamImpostor(outputFilename);
    }

    std::vector<std::string> parseErrorMessages;
    return parseErrorMessages;
}

utilities::CommandLineParseResult ParsedPrintArguments::PostProcess(const utilities::CommandLineParser & parser)
{
    if(outputSvgFilename == "null")
    {
        outputSvgStream = utilities::OutputStreamImpostor(utilities::OutputStreamImpostor::StreamType::null);
    }
    else if(outputSvgFilename == "cout")
    {
        outputSvgStream = utilities::OutputStreamImpostor(utilities::OutputStreamImpostor::StreamType::cout);
    }
    else // treat argument as filename
    {
        outputSvgStream = utilities::OutputStreamImpostor(outputSvgFilename);
    }

    std::vector<std::string> parseErrorMessages;
    return parseErrorMessages;
}
<|MERGE_RESOLUTION|>--- conflicted
+++ resolved
@@ -13,42 +13,8 @@
 
 void ParsedPrintArguments::AddArgs(utilities::CommandLineParser & parser)
 {
-<<<<<<< HEAD
-    parser.AddOption(outputSvgFilename, "outputSvgFilename", "osvg", "Path to the output Svg file", "");
-
-    parser.AddOption(valueElementLayout.width, "valueElementWidth", "vew", "Width of each element in a layer that shows values", 55);
-    parser.AddOption(valueElementLayout.height, "valueElementHeight", "veh", "Height of each element in a layer that shows values", 40);
-    parser.AddOption(valueElementLayout.leftPadding, "valueElementLeftPadding", "velp", "Horizontal distance between the left edge of a layer that shows values and its first element", 70);
-    parser.AddOption(valueElementLayout.rightPadding, "valueElementRightPadding", "verp", "Horizontal distance between the right edge of a layer that shows values and its last element", 10);
-    parser.AddOption(valueElementLayout.verticalPadding, "valueElementVerticalPadding", "vevp", "Vertical distance between the top/bottom edges of a layer that shows values and the top/bottom edges of its elements", 14);
-    parser.AddOption(valueElementLayout.horizontalSpacing, "valueElementHorizontalSpacing", "vehs", "Horizontal distance between consecutive elements in a layer that shows values", 5);
-    parser.AddOption(valueElementLayout.dotsWidth, "valueElementDotsWidth", "vedw", "Minimum width of the gap used to show the three dots, which show up when some of the elements are hidden", 45);
-
-    parser.AddOption(valueElementStyle.cornerRadius, "valueElementCornerRadius", "vecr", "Radius of rounded corners of elements in a layer that shows values", 5);
-    parser.AddOption(valueElementStyle.connectorRadius, "valueElementConnectorRadius", "vekr", "Radius of connectors on top and bottom of elements in a layer that shows values", 5);
-    parser.AddOption(valueElementStyle.maxChars, "valueElementMaxChars", "vemc", "Number of characters used to print the value in each element", 6);
-
-    parser.AddOption(emptyElementLayout.width, "emptyElementWidth", "eew", "Width of each element in a layer that doesn't show values", 40);
-    parser.AddOption(emptyElementLayout.height, "emptyElementHeight", "eeh", "Height of each element in a layer that doesn't show values", 28);
-    parser.AddOption(emptyElementLayout.leftPadding, "emptyElementLeftPadding", "eelp", "Horizontal distance between the left edge of a layer that doesn't show values and its first element", 70);
-    parser.AddOption(emptyElementLayout.rightPadding, "emptyElementRightPadding", "eerp", "Horizontal distance between the right edge of a layer that doesn't show values and its last element", 10);
-    parser.AddOption(emptyElementLayout.verticalPadding, "emptyElementVerticalPadding", "eevp", "Vertical distance between the top/bottom edges of a layer that doesn't show values and the top/bottom edges of its elements", 18);
-    parser.AddOption(emptyElementLayout.horizontalSpacing, "emptyElementHorizontalSpacing", "eehs", "Horizontal distance between consecutive elements in a layer that doesn't show values", 5);
-    parser.AddOption(emptyElementLayout.dotsWidth, "emptyElementDotsWidth", "eedw", "Minimum width of the gap used to show the three dots, which show up when some of the elements are hidden", 45);
-
-    parser.AddOption(emptyElementStyle.cornerRadius, "emptyElementCornerRadius", "eecr", "Radius of rounded corners of elements in a layer that doesn't show values", 5);
-    parser.AddOption(emptyElementStyle.connectorRadius, "emptyElementConnectorRadius", "eekr", "Radius of connectors on top and bottom of elements in a layer that doesn't show values", 5);
-
-    parser.AddOption(modelLayout.horizontalMargin, "layerHorizontalMargin", "lhm", "Horizontal distance to the left edge of each layer", 20);
-    parser.AddOption(modelLayout.verticalMargin, "layerVerticalMargin", "lvm", "Vertical distnace to the top edge of the first layer", 10);
-    parser.AddOption(modelLayout.verticalSpacing, "layerVerticalSpacing", "lvs", "The amount of vertical space between layers", 30);
-
-    parser.AddOption(layerStyle.maxWidth, "layerMaxWidth", "lmw", "The maximum width of any layer", 700);
-    parser.AddOption(layerStyle.cornerRadius, "layerCornerRadius", "lcr", "Radius of layer rounded corners", 10);
-=======
     parser.AddOption(outputFilename, "outputFilename", "of", "Path to the output file", "");
 }
->>>>>>> db1b26c1
 
 utilities::CommandLineParseResult ParsedPrintArguments::PostProcess(const utilities::CommandLineParser & parser)
 {
