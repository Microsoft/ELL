--- conflicted
+++ resolved
@@ -19,7 +19,7 @@
 #include "CoordinateListTools.h"
 
 // dataset
-#include "Example.h"
+#include "SupervisedExample.h"
 
 // common
 #include "SGDIncrementalTrainerArguments.h"
@@ -90,11 +90,7 @@
         }
 
         // if output file specified, replace stdout with it 
-<<<<<<< HEAD
-        auto& outStream = mapSaveArguments.outputModelStream;
-=======
         utilities::OutputStreamImpostor outStream(mapSaveArguments.outputModelFilename);
->>>>>>> bb24e47d
 
         // load a model
         auto model = common::LoadModel(mapLoadArguments.modelLoadArguments);
