--- conflicted
+++ resolved
@@ -12,15 +12,11 @@
 // common
 #include "LoadModel.h"
 
+// comiler
+#include "CompiledMap.h"
+
 // model
-<<<<<<< HEAD
-#include "CompiledMap.h"
 #include "InputNode.h"
-=======
-#include "Node.h"
-#include "Model.h"
-#include "Port.h"
->>>>>>> 545aa664
 #include "InputPort.h"
 #include "Model.h"
 #include "Node.h"
@@ -28,7 +24,6 @@
 #include "OutputPort.h"
 #include "Port.h"
 #include "PortElements.h"
-<<<<<<< HEAD
 
 // nodes
 #include "ConstantNode.h"
@@ -36,16 +31,11 @@
 #include "ExtremalValueNode.h"
 #include "MultiplexerNode.h"
 
-#include <memory>
-=======
-#include "InputNode.h"
-#include "OutputNode.h"
-
 // utilities
 #include "JsonArchiver.h"
 
 // stl
->>>>>>> 545aa664
+#include <memory>
 #include <string>
 #include <sstream>
 #include <vector>
@@ -832,8 +822,6 @@
 // Functions
 //
 
-<<<<<<< HEAD
-=======
 ELL_Model ELL_LoadModel(std::string filename)
 {
     return ELL_Model(filename);
@@ -849,5 +837,4 @@
     return ELL_Model(model);
 }
 
->>>>>>> 545aa664
 %}