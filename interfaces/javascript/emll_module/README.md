--- conflicted
+++ resolved
@@ -13,45 +13,35 @@
 
 This project has adopted the [Microsoft Open Source Code of Conduct](https://opensource.microsoft.com/codeofconduct/). For more information on this code of conduct, see the [Code of Conduct FAQ](https://opensource.microsoft.com/codeofconduct/faq/) or contact [opencode@microsoft.com](mailto:opencode@microsoft.com) with any additional questions or comments.
 
+To build the module
+-------------------
 
-If you get an error trying to build the module, and you've updated to Visual Studio 2015 Update 3, you need up update node-gyp from v3.2.1 to v3.4.0 or newer. Do the following:
+The EMLL module should automatically get built when you build the EMLL solution.
+
+Note: If you get an error trying to build the module, and you've updated to Visual Studio 2015 Update 3, you need up update node-gyp from v3.2.1 to v3.4.0 or newer. Do the following:
 
 1.	Go to your folder where npm is installed, e.g.: C:\Program Files\nodejs\node_modules\npm
 2.	Open package.json
 3.	Remove entry for node-gyp in bundleDependencies
 4.	Bump version number to 3.4.0 for node-gyp in dependencies
 5.	Run "npm install" in this directory to install node-gyp@3.4.0 (which fixes the problem)
+6.  Alternately, this might work: `npm install -g node-gyp@3.4.0`
 
-<<<<<<< HEAD
-To build and install the module
--------------------------------
+To manually build and install the module
+----------------------------------------
 
-1. Make sure the EMLL repository exists in a directory called "EMLL", and is a sibling directory to this one.
-2. Build a Release build of EMLL
-3. Build the EMLL module from npm:
-  * On Windows: `npm run buildwin`
-  * On Mac OS: `npm run buildmac`
-  * On Linux: `npm run buildlinux`
+1. Build a Release build of EMLL
+2. Build the EMLL module from npm:
+  * On Windows: `npm run build:win`
+  * On Mac OS: `npm run build:mac`
+  * On Linux: `npm run build:linux`
+
+To run the tests
+----------------
 
 1. Make sure you build the module (follow the required steps from the previous section) from the root EMLLModule folder.
 2. cd test/js
 3. run npm install. This should install the pre-requisites to run the tests for EMLL APIs
-4. Run "node <filename>.js" to run the test.
+4. Run `node <filename>.js` to run the test.
 
-_Note: The tests currently only work in Windows_
-
-
-If you get an error trying to build the module, and you've updated to Visual Studio 2015 Update 3, you need up update node-gyp from v3.2.1 to v3.4.0 or newer. Do the following:
-
-1.	Go to your folder where npm is installed, e.g.: C:\Program Files\nodejs\node_modules\npm
-2.	Open: package.json
-3.	Remove entry for node-gyp in bundleDependencies
-4.	Bump version number to 3.4.0 for node-gyp in dependencies
-5.	Make a npm i in this directory to install node-gyp@3.4.0 to fix the problem
-
-(from <http://stackoverflow.com/questions/38149603/npm-install-fails-with-error-c2373-with-vs2015-update-3>)
-
-6.  npm install -g node-gyp@3.4.0
-=======
-6.  Alternately, this might work: `npm install -g node-gyp@3.4.0`
->>>>>>> 545aa664
+_Note: The tests currently only work in Windows_