<<<<<<< HEAD
EMLL example code
=======
Example code for the Embedded Machine Learning Library
>>>>>>> bc583b20
<|MERGE_RESOLUTION|>--- conflicted
+++ resolved
@@ -1,5 +1 @@
-<<<<<<< HEAD
-EMLL example code
-=======
 Example code for the Embedded Machine Learning Library
->>>>>>> bc583b20
